--- conflicted
+++ resolved
@@ -202,182 +202,9 @@
 
     pub fn process_sync_command(&mut self, command: &SyncCommand) -> Result<(), Error> {
         match command {
-<<<<<<< HEAD
-            SyncCommand::EndNewDocument(p) => self.end_new_document(p)?,
-            SyncCommand::EndOpenDocument(p) => self.end_open_document(p)?,
-            SyncCommand::RelocateDocument(from, to) => self.relocate_document(from, to)?,
-            SyncCommand::FocusDocument(p) => {
-                if self.is_document_open(&p) {
-                    self.current_document = Some(p.clone());
-                }
-            }
-            SyncCommand::CloseCurrentDocument => self.close_current_document()?,
-            SyncCommand::CloseAllDocuments => self.close_all_documents(),
-            SyncCommand::SaveAllDocuments => self.save_all_documents()?,
-            SyncCommand::BeginExportAs => self.begin_export_as()?,
-            SyncCommand::CancelExportAs => self.cancel_export_as()?,
-            SyncCommand::EndSetExportTextureDestination(p, d) => {
-                self.end_set_export_texture_destination(p, d)?
-            }
-            SyncCommand::EndSetExportMetadataDestination(p, d) => {
-                self.end_set_export_metadata_destination(p, d)?
-            }
-            SyncCommand::EndSetExportMetadataPathsRoot(p, d) => {
-                self.end_set_export_metadata_paths_root(p, d)?
-            }
-            SyncCommand::EndSetExportFormat(p, f) => self.end_set_export_format(p, f.clone())?,
-            SyncCommand::EndExportAs => self.end_export_as()?,
-            SyncCommand::SwitchToContentTab(tab) => document
-                .ok_or(StateError::NoDocumentOpen)?
-                .switch_to_content_tab(*tab),
-            SyncCommand::Import => self.import()?,
-            SyncCommand::ClearSelection => document
-                .ok_or(StateError::NoDocumentOpen)?
-                .clear_selection(),
-            SyncCommand::SelectFrame(p) => document
-                .ok_or(StateError::NoDocumentOpen)?
-                .select_frame(&p)?,
-            SyncCommand::SelectAnimation(a) => document
-                .ok_or(StateError::NoDocumentOpen)?
-                .select_animation(&a)?,
-            SyncCommand::SelectHitbox(h) => document
-                .ok_or(StateError::NoDocumentOpen)?
-                .select_hitbox(&h)?,
-            SyncCommand::SelectAnimationFrame(af) => document
-                .ok_or(StateError::NoDocumentOpen)?
-                .select_animation_frame(*af)?,
-            SyncCommand::SelectPrevious => document
-                .ok_or(StateError::NoDocumentOpen)?
-                .select_previous()?,
-            SyncCommand::SelectNext => document.ok_or(StateError::NoDocumentOpen)?.select_next()?,
-            SyncCommand::EditFrame(p) => {
-                document.ok_or(StateError::NoDocumentOpen)?.edit_frame(&p)?
-            }
-            SyncCommand::EditAnimation(a) => document
-                .ok_or(StateError::NoDocumentOpen)?
-                .edit_animation(&a)?,
-            SyncCommand::CreateAnimation => document
-                .ok_or(StateError::NoDocumentOpen)?
-                .create_animation()?,
-            SyncCommand::BeginFrameDrag(f) => document
-                .ok_or(StateError::NoDocumentOpen)?
-                .begin_frame_drag(f)?,
-            SyncCommand::EndFrameDrag => {
-                document.ok_or(StateError::NoDocumentOpen)?.end_frame_drag()
-            }
-            SyncCommand::InsertAnimationFrameBefore(f, n) => document
-                .ok_or(StateError::NoDocumentOpen)?
-                .insert_animation_frame_before(f, *n)?,
-            SyncCommand::ReorderAnimationFrame(a, b) => document
-                .ok_or(StateError::NoDocumentOpen)?
-                .reorder_animation_frame(*a, *b)?,
-            SyncCommand::BeginAnimationFrameDurationDrag(a) => document
-                .ok_or(StateError::NoDocumentOpen)?
-                .begin_animation_frame_duration_drag(*a)?,
-            SyncCommand::UpdateAnimationFrameDurationDrag(d) => document
-                .ok_or(StateError::NoDocumentOpen)?
-                .update_animation_frame_duration_drag(*d)?,
-            SyncCommand::EndAnimationFrameDurationDrag => document
-                .ok_or(StateError::NoDocumentOpen)?
-                .end_animation_frame_duration_drag(),
-            SyncCommand::BeginAnimationFrameDrag(a) => document
-                .ok_or(StateError::NoDocumentOpen)?
-                .begin_animation_frame_drag(*a)?,
-            SyncCommand::EndAnimationFrameDrag => document
-                .ok_or(StateError::NoDocumentOpen)?
-                .end_animation_frame_drag(),
-            SyncCommand::BeginAnimationFrameOffsetDrag(a, m) => document
-                .ok_or(StateError::NoDocumentOpen)?
-                .begin_animation_frame_offset_drag(*a, *m)?,
-            SyncCommand::UpdateAnimationFrameOffsetDrag(o, b) => document
-                .ok_or(StateError::NoDocumentOpen)?
-                .update_animation_frame_offset_drag(*o, *b)?,
-            SyncCommand::EndAnimationFrameOffsetDrag => document
-                .ok_or(StateError::NoDocumentOpen)?
-                .end_animation_frame_offset_drag(),
-            SyncCommand::WorkbenchZoomIn => document
-                .ok_or(StateError::NoDocumentOpen)?
-                .workbench_zoom_in(),
-            SyncCommand::WorkbenchZoomOut => document
-                .ok_or(StateError::NoDocumentOpen)?
-                .workbench_zoom_out(),
-            SyncCommand::WorkbenchResetZoom => document
-                .ok_or(StateError::NoDocumentOpen)?
-                .workbench_reset_zoom(),
-            SyncCommand::Pan(delta) => document.ok_or(StateError::NoDocumentOpen)?.pan(*delta),
-            SyncCommand::CreateHitbox(p) => document
-                .ok_or(StateError::NoDocumentOpen)?
-                .create_hitbox(*p)?,
-            SyncCommand::BeginHitboxScale(h, a, p) => document
-                .ok_or(StateError::NoDocumentOpen)?
-                .begin_hitbox_scale(&h, *a, *p)?,
-            SyncCommand::UpdateHitboxScale(p) => document
-                .ok_or(StateError::NoDocumentOpen)?
-                .update_hitbox_scale(*p)?,
-            SyncCommand::EndHitboxScale => document
-                .ok_or(StateError::NoDocumentOpen)?
-                .end_hitbox_scale()?,
-            SyncCommand::BeginHitboxDrag(a, m) => document
-                .ok_or(StateError::NoDocumentOpen)?
-                .begin_hitbox_drag(&a, *m)?,
-            SyncCommand::UpdateHitboxDrag(o, b) => document
-                .ok_or(StateError::NoDocumentOpen)?
-                .update_hitbox_drag(*o, *b)?,
-            SyncCommand::EndHitboxDrag => document
-                .ok_or(StateError::NoDocumentOpen)?
-                .end_hitbox_drag(),
-            SyncCommand::TogglePlayback => document
-                .ok_or(StateError::NoDocumentOpen)?
-                .toggle_playback()?,
-            SyncCommand::SnapToPreviousFrame => document
-                .ok_or(StateError::NoDocumentOpen)?
-                .snap_to_previous_frame()?,
-            SyncCommand::SnapToNextFrame => document
-                .ok_or(StateError::NoDocumentOpen)?
-                .snap_to_next_frame()?,
-            SyncCommand::ToggleLooping => document
-                .ok_or(StateError::NoDocumentOpen)?
-                .toggle_looping()?,
-            SyncCommand::TimelineZoomIn => document
-                .ok_or(StateError::NoDocumentOpen)?
-                .timeline_zoom_in(),
-            SyncCommand::TimelineZoomOut => document
-                .ok_or(StateError::NoDocumentOpen)?
-                .timeline_zoom_out(),
-            SyncCommand::TimelineResetZoom => document
-                .ok_or(StateError::NoDocumentOpen)?
-                .timeline_reset_zoom(),
-            SyncCommand::BeginScrub => document
-                .ok_or(StateError::NoDocumentOpen)?
-                .begin_timeline_scrub(),
-            SyncCommand::UpdateScrub(t) => document
-                .ok_or(StateError::NoDocumentOpen)?
-                .update_timeline_scrub(*t)?,
-            SyncCommand::EndScrub => document
-                .ok_or(StateError::NoDocumentOpen)?
-                .end_timeline_scrub(),
-            SyncCommand::NudgeSelection(d, l) => document
-                .ok_or(StateError::NoDocumentOpen)?
-                .nudge_selection(d, *l)?,
-            SyncCommand::DeleteSelection => document
-                .ok_or(StateError::NoDocumentOpen)?
-                .delete_selection(),
-            SyncCommand::BeginRenameSelection => document
-                .ok_or(StateError::NoDocumentOpen)?
-                .begin_rename_selection()?,
-            SyncCommand::UpdateRenameSelection(n) => document
-                .ok_or(StateError::NoDocumentOpen)?
-                .update_rename_selection(n),
-            SyncCommand::EndRenameSelection => document
-                .ok_or(StateError::NoDocumentOpen)?
-                .end_rename_selection()?,
-        };
-        Ok(())
-=======
             SyncCommand::App(c) => self.process_app_command(c),
             SyncCommand::Document(c) => self.process_document_command(c),
         }
->>>>>>> f8ba618a
     }
 }
 
