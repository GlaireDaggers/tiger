--- conflicted
+++ resolved
@@ -27,1153 +27,6 @@
 }
 
 impl Document {
-<<<<<<< HEAD
-    pub fn new<T: AsRef<Path>>(path: T) -> Document {
-        Document {
-            source: path.as_ref().to_owned(),
-            export_settings: None,
-            sheet: Sheet::new(),
-            content_current_tab: ContentTab::Frames,
-            item_being_renamed: None,
-            rename_buffer: "".to_owned(),
-            content_frame_being_dragged: None,
-            workbench_item: None,
-            workbench_offset: Vector2D::<f32>::zero(),
-            workbench_zoom_level: 1,
-            workbench_hitbox_being_dragged: None,
-            workbench_hitbox_drag_initial_mouse_position: Vector2D::<f32>::zero(),
-            workbench_hitbox_drag_initial_offset: vec2(0, 0),
-            workbench_hitbox_being_scaled: None,
-            workbench_hitbox_scale_axis: ResizeAxis::N,
-            workbench_hitbox_scale_initial_mouse_position: Vector2D::<f32>::zero(),
-            workbench_hitbox_scale_initial_position: vec2(0, 0),
-            workbench_hitbox_scale_initial_size: vec2(0, 0),
-            workbench_animation_frame_being_dragged: None,
-            workbench_animation_frame_drag_initial_mouse_position: Vector2D::<f32>::zero(),
-            workbench_animation_frame_drag_initial_offset: vec2(0, 0),
-            timeline_zoom_level: 1,
-            timeline_frame_being_scaled: None,
-            timeline_frame_scale_initial_duration: 0,
-            timeline_frame_scale_initial_clock: Duration::new(0, 0),
-            timeline_frame_being_dragged: None,
-            timeline_clock: Duration::new(0, 0),
-            timeline_playing: false,
-            timeline_scrubbing: false,
-            selection: None,
-        }
-    }
-
-    pub fn tick(&mut self, delta: Duration) {
-        if self.timeline_playing {
-            self.timeline_clock += delta;
-            if let Some(WorkbenchItem::Animation(animation_name)) = &self.workbench_item {
-                if let Some(animation) = self.get_sheet().get_animation(animation_name) {
-                    match animation.get_duration() {
-                        Some(d) if d > 0 => {
-                            let clock_ms = self.timeline_clock.as_millis();
-
-                            // Loop animation
-                            if animation.is_looping() {
-                                self.timeline_clock =
-                                    Duration::from_millis((clock_ms % u128::from(d)) as u64)
-
-                            // Stop playhead at the end of animation
-                            } else if clock_ms >= u128::from(d) {
-                                self.timeline_playing = false;
-                                self.timeline_clock = Duration::from_millis(u64::from(d))
-                            }
-                        }
-
-                        // Reset playhead
-                        _ => {
-                            self.timeline_clock = Duration::new(0, 0);
-                            self.timeline_playing = false;
-                        }
-                    };
-                }
-            }
-        }
-    }
-
-    pub fn open<T: AsRef<Path>>(path: T) -> Result<Document, Error> {
-        let mut directory = path.as_ref().to_path_buf();
-        directory.pop();
-        let sheet: Sheet = compat::read_sheet(path.as_ref())?;
-        let sheet = sheet.with_absolute_paths(&directory)?;
-        let mut document = Document::new(&path);
-        document.sheet = sheet;
-        Ok(document)
-    }
-
-    pub fn save(&self) -> Result<(), Error> {
-        let mut directory = self.source.to_path_buf();
-        directory.pop();
-        let sheet = self.get_sheet().with_relative_paths(directory)?;
-        compat::write_sheet(&self.source, &sheet)?;
-        Ok(())
-    }
-
-    pub fn switch_to_content_tab(&mut self, tab: ContentTab) {
-        self.content_current_tab = tab;
-    }
-
-    pub fn get_source(&self) -> &Path {
-        &self.source
-    }
-
-    pub fn get_sheet(&self) -> &Sheet {
-        &self.sheet
-    }
-
-    pub fn get_sheet_mut(&mut self) -> &mut Sheet {
-        &mut self.sheet
-    }
-
-    pub fn get_content_tab(&self) -> &ContentTab {
-        &self.content_current_tab
-    }
-
-    pub fn get_selection(&self) -> &Option<Selection> {
-        &self.selection
-    }
-
-    pub fn get_content_frame_being_dragged(&self) -> &Option<PathBuf> {
-        &self.content_frame_being_dragged
-    }
-
-    pub fn get_item_being_renamed(&self) -> &Option<RenameItem> {
-        &self.item_being_renamed
-    }
-
-    pub fn get_rename_buffer(&self) -> &str {
-        &self.rename_buffer
-    }
-
-    pub fn get_timeline_frame_being_scaled(&self) -> &Option<usize> {
-        &self.timeline_frame_being_scaled
-    }
-
-    pub fn get_timeline_frame_being_dragged(&self) -> &Option<usize> {
-        &self.timeline_frame_being_dragged
-    }
-
-    pub fn get_timeline_clock(&self) -> Duration {
-        self.timeline_clock
-    }
-
-    pub fn is_scrubbing(&self) -> bool {
-        self.timeline_scrubbing
-    }
-
-    pub fn get_workbench_animation_frame_being_dragged(&self) -> &Option<usize> {
-        &self.workbench_animation_frame_being_dragged
-    }
-
-    pub fn get_workbench_hitbox_being_dragged(&self) -> &Option<String> {
-        &self.workbench_hitbox_being_dragged
-    }
-
-    pub fn get_workbench_hitbox_being_scaled(&self) -> &Option<String> {
-        &self.workbench_hitbox_being_scaled
-    }
-
-    pub fn get_workbench_hitbox_axis_being_scaled(&self) -> ResizeAxis {
-        self.workbench_hitbox_scale_axis
-    }
-
-    pub fn get_workbench_item(&self) -> &Option<WorkbenchItem> {
-        &self.workbench_item
-    }
-
-    pub fn get_workbench_offset(&self) -> Vector2D<f32> {
-        self.workbench_offset
-    }
-
-    pub fn get_workbench_zoom_factor(&self) -> f32 {
-        if self.workbench_zoom_level >= 0 {
-            self.workbench_zoom_level as f32
-        } else {
-            -1.0 / self.workbench_zoom_level as f32
-        }
-    }
-
-    pub fn workbench_zoom_in(&mut self) {
-        if self.workbench_zoom_level >= 1 {
-            self.workbench_zoom_level *= 2;
-        } else if self.workbench_zoom_level == -2 {
-            self.workbench_zoom_level = 1;
-        } else {
-            self.workbench_zoom_level /= 2;
-        }
-        self.workbench_zoom_level = std::cmp::min(self.workbench_zoom_level, 16);
-    }
-
-    pub fn workbench_zoom_out(&mut self) {
-        if self.workbench_zoom_level > 1 {
-            self.workbench_zoom_level /= 2;
-        } else if self.workbench_zoom_level == 1 {
-            self.workbench_zoom_level = -2;
-        } else {
-            self.workbench_zoom_level *= 2;
-        }
-        self.workbench_zoom_level = std::cmp::max(self.workbench_zoom_level, -8);
-    }
-
-    pub fn workbench_reset_zoom(&mut self) {
-        self.workbench_zoom_level = 1;
-    }
-
-    pub fn pan(&mut self, delta: Vector2D<f32>) {
-        self.workbench_offset += delta
-    }
-
-    pub fn get_export_settings(&self) -> &Option<ExportSettings> {
-        &self.export_settings
-    }
-
-    pub fn nudge_selection(&mut self, direction: &Vector2D<i32>, large: bool) -> Result<(), Error> {
-        let amplitude = if large { 10 } else { 1 };
-        let offset = *direction * amplitude;
-        match &self.selection {
-            Some(Selection::Animation(_)) => {}
-            Some(Selection::Frame(_)) => {}
-            Some(Selection::Hitbox(f, h)) => {
-                let hitbox = self
-                    .sheet
-                    .get_frame_mut(f)
-                    .ok_or(DocumentError::FrameNotInDocument)?
-                    .get_hitbox_mut(&h)
-                    .ok_or(DocumentError::InvalidHitboxIndex)?;
-                hitbox.set_position(hitbox.get_position() + offset);
-            }
-            Some(Selection::AnimationFrame(a, af)) => {
-                let animation_frame = self
-                    .sheet
-                    .get_animation_mut(a)
-                    .ok_or(DocumentError::AnimationNotInDocument)?
-                    .get_frame_mut(*af)
-                    .ok_or(DocumentError::InvalidAnimationFrameIndex)?;
-                animation_frame.set_offset(animation_frame.get_offset() + offset);
-            }
-            None => {}
-        };
-        Ok(())
-    }
-
-    pub fn delete_selection(&mut self) {
-        match &self.selection {
-            Some(Selection::Animation(a)) => {
-                self.sheet.delete_animation(&a);
-                if self.item_being_renamed == Some(RenameItem::Animation(a.clone())) {
-                    self.item_being_renamed = None;
-                    self.rename_buffer.clear();
-                }
-            }
-            Some(Selection::Frame(f)) => {
-                self.sheet.delete_frame(&f);
-                if self.content_frame_being_dragged == Some(f.clone()) {
-                    self.content_frame_being_dragged = None;
-                }
-            }
-            Some(Selection::Hitbox(f, h)) => {
-                self.sheet.delete_hitbox(&f, &h);
-                if self.workbench_item == Some(WorkbenchItem::Frame(f.clone())) {
-                    if self.workbench_hitbox_being_dragged == Some(h.to_owned()) {
-                        self.workbench_hitbox_being_dragged = None;
-                    }
-                    if self.workbench_hitbox_being_scaled == Some(h.to_owned()) {
-                        self.workbench_hitbox_being_scaled = None;
-                    }
-                }
-            }
-            Some(Selection::AnimationFrame(a, af)) => {
-                self.sheet.delete_animation_frame(a, *af);
-                if self.workbench_item == Some(WorkbenchItem::Animation(a.clone()))
-                    && self.workbench_animation_frame_being_dragged == Some(*af)
-                {
-                    self.workbench_animation_frame_being_dragged = None;
-                }
-            }
-            None => {}
-        };
-        self.selection = None;
-    }
-
-    pub fn begin_rename_selection(&mut self) -> Result<(), Error> {
-        match &self.selection {
-            Some(Selection::Animation(a)) => self.begin_animation_rename(a.clone())?,
-            Some(Selection::Hitbox(f, h)) => self.begin_hitbox_rename(f.clone(), h.clone())?,
-            Some(Selection::Frame(_f)) => (),
-            Some(Selection::AnimationFrame(_a, _af)) => (),
-            None => {}
-        };
-        Ok(())
-    }
-
-    pub fn update_rename_selection<T: AsRef<str>>(&mut self, new_name: T) {
-        self.rename_buffer = new_name.as_ref().to_owned();
-    }
-
-    pub fn end_rename_selection(&mut self) -> Result<(), Error> {
-        let new_name = self.rename_buffer.clone();
-
-        match self.item_being_renamed.as_ref().cloned() {
-            Some(RenameItem::Animation(old_name)) => {
-                if old_name != new_name {
-                    if self.get_sheet().has_animation(&new_name) {
-                        return Err(DocumentError::AnimationAlreadyExists.into());
-                    }
-                    self.get_sheet_mut()
-                        .rename_animation(&old_name, &new_name)?;
-                    if Some(Selection::Animation(old_name.clone())) == self.selection {
-                        self.selection = Some(Selection::Animation(new_name.clone()));
-                    }
-                    if Some(WorkbenchItem::Animation(old_name.clone())) == self.workbench_item {
-                        self.workbench_item = Some(WorkbenchItem::Animation(new_name.clone()));
-                    }
-                }
-            }
-            Some(RenameItem::Hitbox(frame_path, old_name)) => {
-                if old_name != new_name {
-                    if self
-                        .get_sheet()
-                        .get_frame(&frame_path)
-                        .ok_or(DocumentError::FrameNotInDocument)?
-                        .has_hitbox(&new_name)
-                    {
-                        return Err(DocumentError::HitboxAlreadyExists.into());
-                    }
-                    self.get_sheet_mut()
-                        .get_frame_mut(&frame_path)
-                        .ok_or(DocumentError::FrameNotInDocument)?
-                        .rename_hitbox(&old_name, &new_name)?;
-                    if Some(Selection::Hitbox(frame_path.clone(), old_name.clone()))
-                        == self.selection
-                    {
-                        self.selection =
-                            Some(Selection::Hitbox(frame_path.clone(), new_name.clone()));
-                    }
-                }
-            }
-            None => (),
-        }
-
-        self.item_being_renamed = None;
-        self.rename_buffer.clear();
-
-        Ok(())
-    }
-
-    pub fn clear_selection(&mut self) {
-        self.selection = None;
-    }
-
-    pub fn select_frame<T: AsRef<Path>>(&mut self, path: T) -> Result<(), Error> {
-        let sheet = self.get_sheet();
-        if !sheet.has_frame(&path) {
-            return Err(DocumentError::FrameNotInDocument.into());
-        }
-        self.selection = Some(Selection::Frame(path.as_ref().to_owned()));
-        Ok(())
-    }
-
-    pub fn select_animation<T: AsRef<str>>(&mut self, name: T) -> Result<(), Error> {
-        let sheet = self.get_sheet();
-        if !sheet.has_animation(&name) {
-            return Err(DocumentError::AnimationNotInDocument.into());
-        }
-        self.selection = Some(Selection::Animation(name.as_ref().to_owned()));
-        Ok(())
-    }
-
-    pub fn select_hitbox<T: AsRef<str>>(&mut self, hitbox_name: T) -> Result<(), Error> {
-        let frame_path = match &self.workbench_item {
-            Some(WorkbenchItem::Frame(p)) => Some(p.to_owned()),
-            _ => None,
-        }
-        .ok_or(DocumentError::NotEditingAnyFrame)?;
-        let frame = self
-            .get_sheet()
-            .get_frame(&frame_path)
-            .ok_or(DocumentError::FrameNotInDocument)?;
-        let _hitbox = frame
-            .get_hitbox(&hitbox_name)
-            .ok_or(DocumentError::InvalidHitboxIndex)?;
-        self.selection = Some(Selection::Hitbox(
-            frame_path,
-            hitbox_name.as_ref().to_owned(),
-        ));
-        Ok(())
-    }
-
-    pub fn select_animation_frame(&mut self, frame_index: usize) -> Result<(), Error> {
-        let animation = self.get_workbench_animation()?;
-        let animation_frame = animation
-            .get_frame(frame_index)
-            .ok_or(DocumentError::InvalidAnimationFrameIndex)?;
-        let duration = animation_frame.get_duration() as u64;
-
-        self.selection = Some(Selection::AnimationFrame(
-            animation.get_name().to_string(),
-            frame_index,
-        ));
-
-        let animation = self.get_workbench_animation()?;
-        let frame_times = animation.get_frame_times();
-
-        let frame_start_time = *frame_times
-            .get(frame_index)
-            .ok_or(DocumentError::InvalidAnimationFrameIndex)?;
-
-        let clock = self.timeline_clock.as_millis() as u64;
-        let is_playhead_in_frame = clock >= frame_start_time
-            && (clock < (frame_start_time + duration)
-                || frame_index == animation.get_num_frames() - 1);
-        if !self.timeline_playing && !is_playhead_in_frame {
-            self.timeline_clock = Duration::from_millis(frame_start_time);
-        }
-
-        Ok(())
-    }
-
-    fn advance_selection<F>(&mut self, advance: F) -> Result<(), Error>
-    where
-        F: Fn(usize) -> usize,
-    {
-        match &self.selection {
-            Some(Selection::Frame(p)) => {
-                let mut frames: Vec<&Frame> = self.get_sheet().frames_iter().collect();
-                frames.sort_unstable();
-                let current_index = frames
-                    .iter()
-                    .position(|f| f.get_source() == p)
-                    .ok_or(DocumentError::FrameNotInDocument)?;
-                if let Some(f) = frames.get(advance(current_index)) {
-                    self.selection = Some(Selection::Frame(f.get_source().to_owned()));
-                }
-            }
-            Some(Selection::Animation(n)) => {
-                let mut animations: Vec<&Animation> = self.get_sheet().animations_iter().collect();
-                animations.sort_unstable();
-                let current_index = animations
-                    .iter()
-                    .position(|a| a.get_name() == n)
-                    .ok_or(DocumentError::AnimationNotInDocument)?;
-                if let Some(n) = animations.get(advance(current_index)) {
-                    self.selection = Some(Selection::Animation(n.get_name().to_owned()));
-                }
-            }
-            Some(Selection::Hitbox(p, n)) => {
-                let frame = self
-                    .get_sheet()
-                    .frames_iter()
-                    .find(|f| f.get_source() == p)
-                    .ok_or(DocumentError::FrameNotInDocument)?;
-                let mut hitboxes: Vec<&Hitbox> = frame.hitboxes_iter().collect();
-                hitboxes.sort_unstable();
-                let current_index = hitboxes
-                    .iter()
-                    .position(|h| h.get_name() == n)
-                    .ok_or(DocumentError::InvalidHitboxIndex)?;
-                if let Some(h) = hitboxes.get(advance(current_index)) {
-                    self.selection = Some(Selection::Hitbox(p.to_owned(), h.get_name().to_owned()));
-                }
-            }
-            Some(Selection::AnimationFrame(_, _)) | None => (),
-        };
-        Ok(())
-    }
-
-    pub fn select_previous(&mut self) -> Result<(), Error> {
-        self.advance_selection(|n| n.checked_sub(1).unwrap_or(n))
-    }
-
-    pub fn select_next(&mut self) -> Result<(), Error> {
-        self.advance_selection(|n| n.checked_add(1).unwrap_or(n))
-    }
-
-    pub fn edit_frame<T: AsRef<Path>>(&mut self, path: T) -> Result<(), Error> {
-        let sheet = self.get_sheet();
-        if !sheet.has_frame(&path) {
-            return Err(DocumentError::FrameNotInDocument.into());
-        }
-        self.workbench_item = Some(WorkbenchItem::Frame(path.as_ref().to_owned()));
-        self.workbench_offset = Vector2D::zero();
-        Ok(())
-    }
-
-    pub fn edit_animation<T: AsRef<str>>(&mut self, name: T) -> Result<(), Error> {
-        let sheet = self.get_sheet();
-        if !sheet.has_animation(&name) {
-            return Err(DocumentError::AnimationNotInDocument.into());
-        }
-        self.workbench_item = Some(WorkbenchItem::Animation(name.as_ref().to_owned()));
-        self.workbench_offset = Vector2D::zero();
-        self.timeline_playing = false;
-        self.timeline_clock = Duration::new(0, 0);
-        Ok(())
-    }
-
-    pub fn create_animation(&mut self) -> Result<(), Error> {
-        let animation_name = {
-            let sheet = self.get_sheet_mut();
-            let animation = sheet.add_animation();
-            let animation_name = animation.get_name().to_owned();
-            self.begin_animation_rename(&animation_name)?;
-            animation_name
-        };
-        self.select_animation(&animation_name)?;
-        self.edit_animation(animation_name)
-    }
-
-    pub fn insert_animation_frame_before<T: AsRef<Path>>(
-        &mut self,
-        frame: T,
-        next_frame_index: usize,
-    ) -> Result<(), Error> {
-        let animation_name = match &self.workbench_item {
-            Some(WorkbenchItem::Animation(animation_name)) => Some(animation_name.to_owned()),
-            _ => None,
-        }
-        .ok_or(DocumentError::NotEditingAnyAnimation)?;
-        self.get_sheet_mut()
-            .get_animation_mut(animation_name)
-            .ok_or(DocumentError::AnimationNotInDocument)?
-            .insert_frame(frame, next_frame_index)?;
-        Ok(())
-    }
-
-    pub fn create_hitbox(&mut self, mouse_position: Vector2D<f32>) -> Result<(), Error> {
-        let hitbox_name = {
-            let frame_path = match &self.workbench_item {
-                Some(WorkbenchItem::Frame(s)) => Some(s.to_owned()),
-                _ => None,
-            }
-            .ok_or(DocumentError::NotEditingAnyFrame)?;
-
-            let frame = self
-                .get_sheet_mut()
-                .get_frame_mut(frame_path)
-                .ok_or(DocumentError::FrameNotInDocument)?;
-
-            let hitbox = frame.add_hitbox();
-            hitbox.set_position(mouse_position.round().to_i32());
-            hitbox.get_name().to_owned()
-        };
-        self.begin_hitbox_scale(&hitbox_name, ResizeAxis::SE, mouse_position)?;
-        self.select_hitbox(&hitbox_name)
-    }
-
-    pub fn toggle_looping(&mut self) -> Result<(), Error> {
-        let animation_name = match &self.workbench_item {
-            Some(WorkbenchItem::Animation(animation_name)) => Some(animation_name.to_owned()),
-            _ => None,
-        }
-        .ok_or(DocumentError::NotEditingAnyAnimation)?;
-
-        let animation = self
-            .get_sheet_mut()
-            .get_animation_mut(animation_name)
-            .ok_or(DocumentError::AnimationNotInDocument)?;
-
-        animation.set_is_looping(!animation.is_looping());
-        Ok(())
-    }
-
-    pub fn begin_animation_rename<T: AsRef<str>>(&mut self, old_name: T) -> Result<(), Error> {
-        let sheet = self.get_sheet_mut();
-        let _animation = sheet
-            .get_animation(&old_name)
-            .ok_or(DocumentError::AnimationNotInDocument)?;
-        self.item_being_renamed = Some(RenameItem::Animation(old_name.as_ref().to_owned()));
-        self.rename_buffer = old_name.as_ref().to_owned();
-        Ok(())
-    }
-
-    fn begin_hitbox_rename<T: AsRef<Path>, U: AsRef<str>>(
-        &mut self,
-        frame_path: T,
-        old_name: U,
-    ) -> Result<(), Error> {
-        let sheet = self.get_sheet_mut();
-        let _hitbox = sheet
-            .get_frame(&frame_path)
-            .ok_or(DocumentError::FrameNotInDocument)?
-            .get_hitbox(old_name.as_ref())
-            .ok_or(DocumentError::HitboxNotInFrame)?;
-        self.item_being_renamed = Some(RenameItem::Hitbox(
-            frame_path.as_ref().to_owned(),
-            old_name.as_ref().to_owned(),
-        ));
-        self.rename_buffer = old_name.as_ref().to_owned();
-        Ok(())
-    }
-
-    pub fn begin_timeline_scrub(&mut self) {
-        self.timeline_scrubbing = true;
-    }
-
-    pub fn update_timeline_scrub(&mut self, new_time: Duration) -> Result<(), Error> {
-        let animation = self.get_workbench_animation()?;
-        let (index, _) = animation
-            .get_frame_at(new_time)
-            .ok_or(DocumentError::NoAnimationFrameForThisTime)?;
-        self.select_animation_frame(index)?;
-        self.timeline_clock = new_time;
-        Ok(())
-    }
-
-    pub fn end_timeline_scrub(&mut self) {
-        self.timeline_scrubbing = false;
-    }
-
-    pub fn timeline_zoom_in(&mut self) {
-        if self.timeline_zoom_level >= 1 {
-            self.timeline_zoom_level *= 2;
-        } else if self.timeline_zoom_level == -2 {
-            self.timeline_zoom_level = 1;
-        } else {
-            self.timeline_zoom_level /= 2;
-        }
-        self.timeline_zoom_level = std::cmp::min(self.timeline_zoom_level, 4);
-    }
-
-    pub fn timeline_zoom_out(&mut self) {
-        if self.timeline_zoom_level > 1 {
-            self.timeline_zoom_level /= 2;
-        } else if self.timeline_zoom_level == 1 {
-            self.timeline_zoom_level = -2;
-        } else {
-            self.timeline_zoom_level *= 2;
-        }
-        self.timeline_zoom_level = std::cmp::max(self.timeline_zoom_level, -4);
-    }
-
-    pub fn timeline_reset_zoom(&mut self) {
-        self.timeline_zoom_level = 1;
-    }
-
-    pub fn get_timeline_zoom_factor(&self) -> f32 {
-        if self.timeline_zoom_level >= 0 {
-            self.timeline_zoom_level as f32
-        } else {
-            -1.0 / self.timeline_zoom_level as f32
-        }
-    }
-
-    fn get_workbench_animation(&self) -> Result<&Animation, Error> {
-        match &self.workbench_item {
-            Some(WorkbenchItem::Animation(n)) => Some(
-                self.get_sheet()
-                    .get_animation(n)
-                    .ok_or(DocumentError::AnimationNotInDocument)?,
-            ),
-            _ => None,
-        }
-        .ok_or_else(|| DocumentError::NotEditingAnyAnimation.into())
-    }
-
-    pub fn toggle_playback(&mut self) -> Result<(), Error> {
-        let mut new_timeline_clock = self.timeline_clock;
-
-        {
-            let animation = self.get_workbench_animation()?;
-
-            if !self.timeline_playing {
-                if let Some(d) = animation.get_duration() {
-                    if d > 0
-                        && !animation.is_looping()
-                        && self.timeline_clock.as_millis() >= u128::from(d)
-                    {
-                        new_timeline_clock = Duration::new(0, 0);
-                    }
-                }
-            }
-        }
-
-        self.timeline_playing = !self.timeline_playing;
-        self.timeline_clock = new_timeline_clock;
-
-        Ok(())
-    }
-
-    pub fn snap_to_previous_frame(&mut self) -> Result<(), Error> {
-        let clock = {
-            let animation = self.get_workbench_animation()?;
-
-            if animation.get_num_frames() == 0 {
-                return Ok(());
-            }
-
-            let mut cursor = 0 as u64;
-            let now = self.timeline_clock.as_millis() as u64;
-            let frame_times: Vec<u64> = animation
-                .frames_iter()
-                .map(|f| {
-                    let t = cursor;
-                    cursor += u64::from(f.get_duration());
-                    t
-                })
-                .collect();
-
-            match frame_times.iter().rev().find(|t1| **t1 < now) {
-                Some(t1) => *t1,
-                None => match frame_times.iter().next() {
-                    Some(t) => *t,
-                    None => 0,
-                },
-            }
-        };
-
-        self.update_timeline_scrub(Duration::from_millis(clock))
-    }
-
-    pub fn snap_to_next_frame(&mut self) -> Result<(), Error> {
-        let clock = {
-            let animation = self.get_workbench_animation()?;
-
-            if animation.get_num_frames() == 0 {
-                return Ok(());
-            }
-
-            let mut cursor = 0 as u64;
-            let now = self.timeline_clock.as_millis() as u64;
-            let frame_times: Vec<u64> = animation
-                .frames_iter()
-                .map(|f| {
-                    let t = cursor;
-                    cursor += u64::from(f.get_duration());
-                    t
-                })
-                .collect();
-
-            match frame_times.iter().find(|t1| **t1 > now) {
-                Some(t1) => *t1,
-                None => match frame_times.iter().last() {
-                    Some(t) => *t,
-                    None => 0,
-                },
-            }
-        };
-
-        self.update_timeline_scrub(Duration::from_millis(clock))
-    }
-
-    pub fn reorder_animation_frame(
-        &mut self,
-        old_index: usize,
-        new_index: usize,
-    ) -> Result<(), Error> {
-        if old_index == new_index {
-            return Ok(());
-        }
-
-        let animation_name = match &self.workbench_item {
-            Some(WorkbenchItem::Animation(animation_name)) => Some(animation_name.to_owned()),
-            _ => None,
-        }
-        .ok_or(DocumentError::NotEditingAnyAnimation)?;
-
-        self.get_sheet_mut()
-            .get_animation_mut(&animation_name)
-            .ok_or(DocumentError::AnimationNotInDocument)?
-            .reorder_frame(old_index, new_index)?;
-
-        match self.selection {
-            Some(Selection::AnimationFrame(ref n, i)) if n == &animation_name => {
-                if i == old_index {
-                    self.selection = Some(Selection::AnimationFrame(
-                        n.clone(),
-                        new_index - if old_index < new_index { 1 } else { 0 },
-                    ));
-                } else if i > old_index && i < new_index {
-                    self.selection = Some(Selection::AnimationFrame(n.clone(), i - 1));
-                } else if i >= new_index && i < old_index {
-                    self.selection = Some(Selection::AnimationFrame(n.clone(), i + 1));
-                }
-            }
-            _ => (),
-        }
-
-        Ok(())
-    }
-
-    pub fn begin_frame_drag<T: AsRef<Path>>(&mut self, frame: T) -> Result<(), Error> {
-        // TODO Validate that frame is in sheet
-        self.content_frame_being_dragged = Some(frame.as_ref().to_path_buf());
-        Ok(())
-    }
-
-    pub fn end_frame_drag(&mut self) {
-        self.content_frame_being_dragged = None;
-    }
-
-    pub fn begin_hitbox_drag<T: AsRef<str>>(
-        &mut self,
-        hitbox_name: T,
-        mouse_position: Vector2D<f32>,
-    ) -> Result<(), Error> {
-        let frame_path = match &self.workbench_item {
-            Some(WorkbenchItem::Frame(s)) => Some(s.to_owned()),
-            _ => None,
-        }
-        .ok_or(DocumentError::NotEditingAnyFrame)?;
-
-        let hitbox_position;
-        {
-            let frame = self
-                .get_sheet()
-                .get_frame(&frame_path)
-                .ok_or(DocumentError::FrameNotInDocument)?;
-            let hitbox = frame
-                .get_hitbox(&hitbox_name)
-                .ok_or(DocumentError::InvalidHitboxIndex)?;
-            hitbox_position = hitbox.get_position();
-        }
-
-        self.workbench_hitbox_being_dragged = Some(hitbox_name.as_ref().to_owned());
-        self.workbench_hitbox_drag_initial_mouse_position = mouse_position;
-        self.workbench_hitbox_drag_initial_offset = hitbox_position;
-        self.select_hitbox(hitbox_name)?;
-
-        Ok(())
-    }
-
-    pub fn update_hitbox_drag(
-        &mut self,
-        mouse_position: Vector2D<f32>,
-        both_axis: bool,
-    ) -> Result<(), Error> {
-        let zoom = self.get_workbench_zoom_factor();
-
-        let frame_path = match self.get_workbench_item() {
-            Some(WorkbenchItem::Frame(p)) => Some(p.to_owned()),
-            _ => None,
-        }
-        .ok_or(DocumentError::NotEditingAnyFrame)?;
-
-        let hitbox_name = self
-            .workbench_hitbox_being_dragged
-            .as_ref()
-            .cloned()
-            .ok_or(DocumentError::NotDraggingAHitbox)?;
-
-        let old_offset = self.workbench_hitbox_drag_initial_offset;
-        let old_mouse_position = self.workbench_hitbox_drag_initial_mouse_position;
-        let mut mouse_delta = mouse_position - old_mouse_position;
-
-        if !both_axis {
-            if mouse_delta.x.abs() > mouse_delta.y.abs() {
-                mouse_delta.y = 0.0;
-            } else {
-                mouse_delta.x = 0.0;
-            }
-        }
-
-        let new_offset = (old_offset.to_f32() + mouse_delta / zoom).floor().to_i32();
-
-        let hitbox = self
-            .get_sheet_mut()
-            .get_frame_mut(frame_path)
-            .ok_or(DocumentError::FrameNotInDocument)?
-            .get_hitbox_mut(&hitbox_name)
-            .ok_or(DocumentError::InvalidHitboxIndex)?;
-        hitbox.set_position(new_offset);
-
-        Ok(())
-    }
-
-    pub fn end_hitbox_drag(&mut self) {
-        self.workbench_hitbox_being_dragged = None;
-    }
-
-    pub fn begin_hitbox_scale<T: AsRef<str>>(
-        &mut self,
-        hitbox_name: T,
-        axis: ResizeAxis,
-        mouse_position: Vector2D<f32>,
-    ) -> Result<(), Error> {
-        let frame_path = match self.get_workbench_item() {
-            Some(WorkbenchItem::Frame(s)) => Some(s.to_owned()),
-            _ => None,
-        }
-        .ok_or(DocumentError::NotEditingAnyFrame)?;
-
-        let hitbox;
-        let position;
-        let size;
-        {
-            let frame = self
-                .get_sheet_mut()
-                .get_frame_mut(&frame_path)
-                .ok_or(DocumentError::FrameNotInDocument)?;
-            hitbox = frame
-                .get_hitbox_mut(&hitbox_name)
-                .ok_or(DocumentError::InvalidHitboxIndex)?;
-            position = hitbox.get_position();
-            size = hitbox.get_size();
-        }
-
-        self.workbench_hitbox_being_scaled = Some(hitbox_name.as_ref().to_owned());
-        self.workbench_hitbox_scale_axis = axis;
-        self.workbench_hitbox_scale_initial_mouse_position = mouse_position;
-        self.workbench_hitbox_scale_initial_position = position;
-        self.workbench_hitbox_scale_initial_size = size;
-
-        Ok(())
-    }
-
-    pub fn update_hitbox_scale(&mut self, mouse_position: Vector2D<f32>) -> Result<(), Error> {
-        let frame_path = match self.get_workbench_item() {
-            Some(WorkbenchItem::Frame(s)) => Some(s.to_owned()),
-            _ => None,
-        }
-        .ok_or(DocumentError::NotEditingAnyFrame)?;
-
-        let hitbox_name = self
-            .workbench_hitbox_being_scaled
-            .as_ref()
-            .cloned()
-            .ok_or(DocumentError::NotDraggingAHitbox)?;
-
-        let initial_position = self.workbench_hitbox_scale_initial_position;
-        let initial_size = self.workbench_hitbox_scale_initial_size;
-        let axis = self.workbench_hitbox_scale_axis;
-        let initial_mouse_position = self.workbench_hitbox_scale_initial_mouse_position;
-        let mouse_delta = (mouse_position - initial_mouse_position).round().to_i32();
-
-        let hitbox = self
-            .get_sheet_mut()
-            .get_frame_mut(frame_path)
-            .ok_or(DocumentError::FrameNotInDocument)?
-            .get_hitbox_mut(&hitbox_name)
-            .ok_or(DocumentError::InvalidHitboxIndex)?;
-
-        let new_size = vec2(
-            match axis {
-                ResizeAxis::E | ResizeAxis::SE | ResizeAxis::NE => {
-                    (initial_size.x as i32 + mouse_delta.x).abs() as u32
-                }
-                ResizeAxis::W | ResizeAxis::SW | ResizeAxis::NW => {
-                    (initial_size.x as i32 - mouse_delta.x).abs() as u32
-                }
-                _ => initial_size.x,
-            } as u32,
-            match axis {
-                ResizeAxis::S | ResizeAxis::SW | ResizeAxis::SE => {
-                    (initial_size.y as i32 + mouse_delta.y).abs() as u32
-                }
-                ResizeAxis::N | ResizeAxis::NW | ResizeAxis::NE => {
-                    (initial_size.y as i32 - mouse_delta.y).abs() as u32
-                }
-                _ => initial_size.y,
-            } as u32,
-        );
-
-        let new_position = vec2(
-            match axis {
-                ResizeAxis::E | ResizeAxis::SE | ResizeAxis::NE => {
-                    initial_position.x + min(0, initial_size.x as i32 + mouse_delta.x)
-                }
-                ResizeAxis::W | ResizeAxis::SW | ResizeAxis::NW => {
-                    initial_position.x + min(mouse_delta.x, initial_size.x as i32)
-                }
-                _ => initial_position.x,
-            } as i32,
-            match axis {
-                ResizeAxis::S | ResizeAxis::SW | ResizeAxis::SE => {
-                    initial_position.y + min(0, initial_size.y as i32 + mouse_delta.y)
-                }
-                ResizeAxis::N | ResizeAxis::NW | ResizeAxis::NE => {
-                    initial_position.y + min(mouse_delta.y, initial_size.y as i32)
-                }
-                _ => initial_position.y,
-            } as i32,
-        );
-
-        hitbox.set_position(new_position);
-        hitbox.set_size(new_size);
-
-        Ok(())
-    }
-
-    pub fn end_hitbox_scale(&mut self) -> Result<(), Error> {
-        if let Some(hitbox_name) = self.workbench_hitbox_being_scaled.clone() {
-            self.select_hitbox(hitbox_name)?;
-        }
-        self.workbench_hitbox_being_scaled = None;
-        Ok(())
-    }
-
-    pub fn begin_animation_frame_drag(
-        &mut self,
-        animation_frame_index: usize,
-    ) -> Result<(), Error> {
-        let animation_name = match &self.workbench_item {
-            Some(WorkbenchItem::Animation(animation_name)) => Some(animation_name.to_owned()),
-            _ => None,
-        }
-        .ok_or(DocumentError::NotEditingAnyAnimation)?;
-        let animation = self
-            .get_sheet_mut()
-            .get_animation_mut(animation_name)
-            .ok_or(DocumentError::AnimationNotInDocument)?;
-        let _animation_frame = animation
-            .get_frame(animation_frame_index)
-            .ok_or(DocumentError::InvalidAnimationFrameIndex)?;
-        self.timeline_frame_being_dragged = Some(animation_frame_index);
-        Ok(())
-    }
-
-    pub fn end_animation_frame_drag(&mut self) {
-        self.timeline_frame_being_dragged = None;
-    }
-
-    pub fn begin_animation_frame_offset_drag(
-        &mut self,
-        index: usize,
-        mouse_position: Vector2D<f32>,
-    ) -> Result<(), Error> {
-        let animation_name = match &self.workbench_item {
-            Some(WorkbenchItem::Animation(animation_name)) => Some(animation_name.to_owned()),
-            _ => None,
-        }
-        .ok_or(DocumentError::NotEditingAnyAnimation)?;
-
-        {
-            let animation = self
-                .get_sheet_mut()
-                .get_animation_mut(animation_name)
-                .ok_or(DocumentError::AnimationNotInDocument)?;
-
-            let animation_frame = animation
-                .get_frame(index)
-                .ok_or(DocumentError::InvalidAnimationFrameIndex)?;
-            self.workbench_animation_frame_drag_initial_offset = animation_frame.get_offset();
-        }
-
-        self.workbench_animation_frame_being_dragged = Some(index);
-        self.workbench_animation_frame_drag_initial_mouse_position = mouse_position;
-        self.select_animation_frame(index)
-    }
-
-    pub fn update_animation_frame_offset_drag(
-        &mut self,
-        mouse_position: Vector2D<f32>,
-        both_axis: bool,
-    ) -> Result<(), Error> {
-        let zoom = self.get_workbench_zoom_factor();
-        let animation_name = match &self.workbench_item {
-            Some(WorkbenchItem::Animation(animation_name)) => Some(animation_name.to_owned()),
-            _ => None,
-        }
-        .ok_or(DocumentError::NotEditingAnyAnimation)?;
-
-        let animation_index = self
-            .workbench_animation_frame_being_dragged
-            .ok_or(DocumentError::NotDraggingATimelineFrame)?;
-
-        let old_offset = self.workbench_animation_frame_drag_initial_offset;
-        let old_mouse_position = self.workbench_animation_frame_drag_initial_mouse_position;
-        let mut mouse_delta = mouse_position - old_mouse_position;
-        if !both_axis {
-            if mouse_delta.x.abs() > mouse_delta.y.abs() {
-                mouse_delta.y = 0.0;
-            } else {
-                mouse_delta.x = 0.0;
-            }
-        }
-        let new_offset = (old_offset.to_f32() + mouse_delta / zoom).floor().to_i32();
-
-        let animation_frame = self
-            .get_sheet_mut()
-            .get_animation_mut(animation_name)
-            .ok_or(DocumentError::AnimationNotInDocument)?
-            .get_frame_mut(animation_index)
-            .ok_or(DocumentError::InvalidAnimationFrameIndex)?;
-        animation_frame.set_offset(new_offset);
-
-        Ok(())
-    }
-
-    pub fn end_animation_frame_offset_drag(&mut self) {
-        self.workbench_animation_frame_being_dragged = None;
-    }
-
-    pub fn begin_animation_frame_duration_drag(&mut self, index: usize) -> Result<(), Error> {
-        let old_duration = {
-            let animation_name = match &self.workbench_item {
-                Some(WorkbenchItem::Animation(animation_name)) => Some(animation_name.to_owned()),
-                _ => None,
-            }
-            .ok_or(DocumentError::NotEditingAnyAnimation)?;
-
-            let animation = self
-                .get_sheet_mut()
-                .get_animation_mut(animation_name)
-                .ok_or(DocumentError::AnimationNotInDocument)?;
-
-            let animation_frame = animation
-                .get_frame(index)
-                .ok_or(DocumentError::InvalidAnimationFrameIndex)?;
-
-            animation_frame.get_duration()
-        };
-
-        self.timeline_frame_being_scaled = Some(index);
-        self.timeline_frame_scale_initial_duration = old_duration;
-        self.timeline_frame_scale_initial_clock = self.timeline_clock;
-
-        Ok(())
-    }
-
-    pub fn update_animation_frame_duration_drag(&mut self, new_duration: u32) -> Result<(), Error> {
-        let frame_start_time = {
-            let animation_name = match &self.workbench_item {
-                Some(WorkbenchItem::Animation(animation_name)) => Some(animation_name.to_owned()),
-                _ => None,
-            }
-            .ok_or(DocumentError::NotEditingAnyAnimation)?;
-
-            let index = self
-                .timeline_frame_being_scaled
-                .ok_or(DocumentError::NotDraggingATimelineFrame)?;
-
-            let animation = self
-                .get_sheet_mut()
-                .get_animation_mut(&animation_name)
-                .ok_or(DocumentError::AnimationNotInDocument)?;
-
-            let animation_frame = animation
-                .get_frame_mut(index)
-                .ok_or(DocumentError::InvalidAnimationFrameIndex)?;
-
-            animation_frame.set_duration(new_duration);
-
-            let frame_times = animation.get_frame_times();
-
-            *frame_times
-                .get(index)
-                .ok_or(DocumentError::InvalidAnimationFrameIndex)?
-        };
-
-        if !self.timeline_playing {
-            let initial_clock = self.timeline_frame_scale_initial_clock.as_millis();
-            let initial_duration = self.timeline_frame_scale_initial_duration as u128;
-            if initial_clock >= frame_start_time as u128 + initial_duration {
-                self.timeline_clock = Duration::from_millis(
-                    initial_clock as u64 + new_duration as u64 - initial_duration as u64,
-                );
-            }
-        }
-
-        Ok(())
-    }
-
-    pub fn end_animation_frame_duration_drag(&mut self) {
-        self.timeline_frame_being_scaled = None;
-    }
-=======
 	pub fn new<T: AsRef<Path>>(path: T) -> Document {
 		let history_entry: HistoryEntry = Default::default();
 		Document {
@@ -1325,6 +178,10 @@
 			_ => None,
 		}
 		.ok_or_else(|| StateError::NotEditingAnyAnimation.into())
+	}
+
+	pub fn clear_selection(&mut self) {
+		self.view.selection = None;
 	}
 
 	pub fn select_frame<T: AsRef<Path>>(&mut self, path: T) -> Result<(), Error> {
@@ -1885,12 +742,16 @@
 		Ok(())
 	}
 
-	pub fn end_hitbox_scale(&mut self) {
+	pub fn end_hitbox_scale(&mut self) -> Result<(), Error> {
+		if let Some(hitbox_name) = self.transient.workbench_hitbox_being_scaled.clone() {
+			self.select_hitbox(hitbox_name)?;
+		}
 		self.transient.workbench_hitbox_scale_axis = ResizeAxis::N;
 		self.transient.workbench_hitbox_scale_initial_mouse_position = Vector2D::<f32>::zero();
 		self.transient.workbench_hitbox_scale_initial_position = Vector2D::<i32>::zero();
 		self.transient.workbench_hitbox_scale_initial_size = Vector2D::<u32>::zero();
 		self.transient.workbench_hitbox_being_scaled = None;
+		Ok(())
 	}
 
 	pub fn begin_hitbox_drag<T: AsRef<str>>(
@@ -2288,6 +1149,7 @@
 			EndSetExportFormat(_, f) => new_document.end_set_export_format(f.clone())?,
 			EndExportAs => new_document.end_export_as()?,
 			SwitchToContentTab(t) => new_document.view.content_tab = *t,
+			ClearSelection => new_document.clear_selection(),
 			SelectFrame(p) => new_document.select_frame(&p)?,
 			SelectAnimation(a) => new_document.select_animation(&a)?,
 			SelectHitbox(h) => new_document.select_hitbox(&h)?,
@@ -2326,7 +1188,7 @@
 			CreateHitbox(p) => new_document.create_hitbox(*p)?,
 			BeginHitboxScale(h, a, p) => new_document.begin_hitbox_scale(&h, *a, *p)?,
 			UpdateHitboxScale(p) => new_document.update_hitbox_scale(*p)?,
-			EndHitboxScale => new_document.end_hitbox_scale(),
+			EndHitboxScale => new_document.end_hitbox_scale()?,
 			BeginHitboxDrag(a, m) => new_document.begin_hitbox_drag(&a, *m)?,
 			UpdateHitboxDrag(o, b) => new_document.update_hitbox_drag(*o, *b)?,
 			EndHitboxDrag => new_document.end_hitbox_drag(),
@@ -2351,5 +1213,4 @@
 
 		Ok(())
 	}
->>>>>>> f8ba618a
 }