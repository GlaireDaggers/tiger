use euclid::*;
use imgui::StyleVar::*;
use imgui::*;

use crate::command::CommandBuffer;
use crate::sheet::{Animation, AnimationFrame, Frame, Hitbox};
use crate::state::{self, Document, ResizeAxis, State};
use crate::streamer::{TextureCache, TextureCacheResult};
use crate::ui::Rect;

fn screen_to_workbench<'a>(
    ui: &Ui<'a>,
    screen_coords: Vector2D<f32>,
    document: &Document,
) -> Vector2D<f32> {
    let window_position: Vector2D<f32> = ui.get_window_pos().into();
    let window_size: Vector2D<f32> = ui.get_window_size().into();
    let zoom = document.get_workbench_zoom_factor();
    let offset = document.get_workbench_offset();
    (screen_coords - offset - window_position - window_size / 2.0) / zoom
}

fn axis_to_cursor(axis: ResizeAxis) -> ImGuiMouseCursor {
    match axis {
        ResizeAxis::N => ImGuiMouseCursor::ResizeNS,
        ResizeAxis::S => ImGuiMouseCursor::ResizeNS,
        ResizeAxis::E => ImGuiMouseCursor::ResizeEW,
        ResizeAxis::W => ImGuiMouseCursor::ResizeEW,
        ResizeAxis::NW => ImGuiMouseCursor::ResizeNWSE,
        ResizeAxis::SE => ImGuiMouseCursor::ResizeNWSE,
        ResizeAxis::NE => ImGuiMouseCursor::ResizeNESW,
        ResizeAxis::SW => ImGuiMouseCursor::ResizeNESW,
    }
}

fn draw_resize_handle<'a>(
    ui: &Ui<'a>,
    commands: &mut CommandBuffer,
    hitbox: &Hitbox,
    position: Vector2D<f32>,
    size: Vector2D<i32>,
    axis: ResizeAxis,
    mouse_pos: Vector2D<f32>,
) -> bool {
    let is_mouse_down = ui.imgui().is_mouse_down(ImMouseButton::Left);

    ui.set_cursor_pos(position.to_tuple());
    let id = format!("hitbox_handle_{}_resize_{:?}", hitbox.get_name(), axis);
    ui.invisible_button(&ImString::new(id), size.to_f32().to_tuple());
    if ui.is_item_hovered() {
        ui.imgui().set_mouse_cursor(axis_to_cursor(axis));
        if is_mouse_down {
            commands.begin_hitbox_scale(hitbox, axis, mouse_pos);
            return true;
        }
    }

    false
}

fn draw_hitbox_controls<'a>(
    ui: &Ui<'a>,
    document: &Document,
    commands: &mut CommandBuffer,
    hitbox: &Hitbox,
    is_scaling: &mut bool,
    is_dragging: &mut bool,
) {
    let space: Vector2D<f32> = ui.get_window_size().into();
    let zoom = document.get_workbench_zoom_factor();
    let offset = document.get_workbench_offset();
    let is_mouse_dragging = ui.imgui().is_mouse_dragging(ImMouseButton::Left);
    let is_mouse_down = ui.imgui().is_mouse_down(ImMouseButton::Left);
    let is_shift_down = ui.imgui().key_shift();
    let mouse_position_in_workbench =
        screen_to_workbench(ui, ui.imgui().mouse_pos().into(), document);

    let rectangle = hitbox.get_rectangle();
    let cursor_pos = offset + space / 2.0 + rectangle.origin.to_f32().to_vector() * zoom;

    ui.set_cursor_pos(cursor_pos.to_tuple());
    let top_left: Vector2D<f32> = ui.get_cursor_screen_pos().into();
    let bottom_right = top_left + rectangle.size.to_f32().to_vector() * zoom;

    if *is_scaling {
        match document.get_workbench_hitbox_being_scaled() {
            Some(n) if n == hitbox.get_name() => {
                commands.update_hitbox_scale(mouse_position_in_workbench);
                let axis = document.get_workbench_hitbox_axis_being_scaled();
                ui.imgui().set_mouse_cursor(axis_to_cursor(axis));
            }
            _ => (),
        };
    } else if *is_dragging {
        match document.get_workbench_hitbox_being_dragged() {
            Some(n) if n == hitbox.get_name() => {
                ui.imgui().set_mouse_cursor(ImGuiMouseCursor::ResizeAll);
                if is_mouse_dragging {
                    let mouse_pos = ui.imgui().mouse_pos().into();
                    commands.update_hitbox_drag(mouse_pos, !is_shift_down);
                }
            }
            _ => (),
        };
    } else {
        let resize_handle_size = ((bottom_right - top_left) / 3.0)
            .ceil()
            .max(vec2(4.0, 4.0))
            .min(vec2(16.0, 16.0))
            .to_i32();
        let drag_button_size = (bottom_right - top_left - resize_handle_size.to_f32())
            .floor()
            .to_i32();
        if drag_button_size.x >= 1 && drag_button_size.y >= 1 {
            ui.set_cursor_pos((cursor_pos + resize_handle_size.to_f32() / 2.0).to_tuple());
            let id = format!("hitbox_handle_{}", hitbox.get_name());
            ui.invisible_button(&ImString::new(id), drag_button_size.to_f32().to_tuple());
            if ui.is_item_hovered() {
                ui.imgui().set_mouse_cursor(ImGuiMouseCursor::ResizeAll);
                if is_mouse_down {
                    let mouse_pos = ui.imgui().mouse_pos().into();
                    commands.begin_hitbox_drag(hitbox, mouse_pos);
                    *is_dragging = true;
                }
            }

            // N
            *is_scaling |= draw_resize_handle(
                ui,
                commands,
                hitbox,
                vec2(
                    cursor_pos.x + resize_handle_size.x as f32 / 2.0,
                    cursor_pos.y - resize_handle_size.y as f32 / 2.0,
                ),
                vec2(drag_button_size.x, resize_handle_size.y),
                ResizeAxis::N,
                mouse_position_in_workbench,
            );

            // S
            *is_scaling |= draw_resize_handle(
                ui,
                commands,
                hitbox,
                vec2(
                    cursor_pos.x + resize_handle_size.x as f32 / 2.0,
                    cursor_pos.y + resize_handle_size.y as f32 / 2.0 + drag_button_size.y as f32,
                ),
                vec2(drag_button_size.x, resize_handle_size.y),
                ResizeAxis::S,
                mouse_position_in_workbench,
            );

            // W
            *is_scaling |= draw_resize_handle(
                ui,
                commands,
                hitbox,
                vec2(
                    cursor_pos.x - resize_handle_size.x as f32 / 2.0,
                    cursor_pos.y + resize_handle_size.y as f32 / 2.0,
                ),
                vec2(resize_handle_size.x, drag_button_size.y),
                ResizeAxis::W,
                mouse_position_in_workbench,
            );

            // E
            *is_scaling |= draw_resize_handle(
                ui,
                commands,
                hitbox,
                vec2(
                    cursor_pos.x + resize_handle_size.x as f32 / 2.0 + drag_button_size.x as f32,
                    cursor_pos.y + resize_handle_size.y as f32 / 2.0,
                ),
                vec2(resize_handle_size.x, drag_button_size.y),
                ResizeAxis::E,
                mouse_position_in_workbench,
            );
        }

        // NW
        *is_scaling |= draw_resize_handle(
            ui,
            commands,
            hitbox,
            cursor_pos - resize_handle_size.to_f32() / 2.0,
            resize_handle_size,
            ResizeAxis::NW,
            mouse_position_in_workbench,
        );

        // NE
        *is_scaling |= draw_resize_handle(
            ui,
            commands,
            hitbox,
            vec2(
                cursor_pos.x + drag_button_size.x as f32 + resize_handle_size.x as f32 / 2.0,
                cursor_pos.y - resize_handle_size.y as f32 / 2.0,
            ),
            resize_handle_size,
            ResizeAxis::NE,
            mouse_position_in_workbench,
        );

        // SE
        *is_scaling |= draw_resize_handle(
            ui,
            commands,
            hitbox,
            cursor_pos + drag_button_size.to_f32() + resize_handle_size.to_f32() / 2.0,
            resize_handle_size,
            ResizeAxis::SE,
            mouse_position_in_workbench,
        );

        // SW
        *is_scaling |= draw_resize_handle(
            ui,
            commands,
            hitbox,
            vec2(
                cursor_pos.x - resize_handle_size.x as f32 / 2.0,
                cursor_pos.y + drag_button_size.y as f32 + resize_handle_size.y as f32 / 2.0,
            ),
            resize_handle_size,
            ResizeAxis::SW,
            mouse_position_in_workbench,
        );
    }
}

fn draw_hitbox<'a>(ui: &Ui<'a>, document: &Document, hitbox: &Hitbox, offset: Vector2D<i32>) {
    let zoom = document.get_workbench_zoom_factor();
    let workbench_offset = document.get_workbench_offset();
    let space: Vector2D<f32> = ui.get_window_size().into();
    let rectangle = hitbox.get_rectangle();
    let cursor_pos = workbench_offset
        + (space / 2.0).floor()
        + (rectangle.origin.to_f32().to_vector() + offset.to_f32()) * zoom;
    ui.set_cursor_pos(cursor_pos.to_tuple());

    let top_left: Vector2D<f32> = ui.get_cursor_screen_pos().into();
    let bottom_right = top_left + rectangle.size.to_f32().to_vector() * zoom;
    let draw_list = ui.get_window_draw_list();
    let outline_color = [1.0, 1.0, 200.0 / 255.0]; // TODO.style
    draw_list
        .add_rect(top_left.to_tuple(), bottom_right.to_tuple(), outline_color)
        .build();
}

fn draw_frame<'a>(
    ui: &Ui<'a>,
    commands: &mut CommandBuffer,
    texture_cache: &TextureCache,
    document: &Document,
    frame: &Frame,
) {
    let zoom = document.get_workbench_zoom_factor();
<<<<<<< HEAD
    let offset = document.get_workbench_offset();
    let window_position = ui.get_window_pos();
    let space = ui.get_window_size();
    match texture_cache.get(&frame.get_source()) {
        Some(TextureCacheResult::Loaded(texture)) => {
            {
                let draw_size = (zoom * texture.size.0, zoom * texture.size.1);
                let cursor_x =
                    offset.0 + (space.0 / 2.0).floor() - zoom * (draw_size.0 / zoom / 2.0).floor();
                let cursor_y =
                    offset.1 + (space.1 / 2.0).floor() - zoom * (draw_size.1 / zoom / 2.0).floor();
                ui.set_cursor_pos((cursor_x, cursor_y));
                ui.image(texture.id, draw_size).build();
            }

            let is_mouse_dragging = ui.imgui().is_mouse_dragging(ImMouseButton::Left);
            let is_mouse_down = ui.imgui().is_mouse_down(ImMouseButton::Left);
            let mut is_scaling_hitbox = document.get_workbench_hitbox_being_scaled().is_some();
            let mut is_dragging_hitbox = document.get_workbench_hitbox_being_dragged().is_some();

            let mouse_pos = ui.imgui().mouse_pos();
            let mouse_position_in_workbench = (
                (mouse_pos.0 - (offset.0 + window_position.0 + space.0 / 2.0)) / zoom,
                (mouse_pos.1 - (offset.1 + window_position.1 + space.1 / 2.0)) / zoom,
=======
    let space: Vector2D<f32> = ui.get_window_size().into();
    if let Some(texture) = texture_cache.get(&frame.get_source()) {
        {
            let draw_size = texture.size * zoom;
            let cursor_pos = (space / 2.0).floor() - (draw_size / zoom / 2.0).floor() * zoom;
            ui.set_cursor_pos(cursor_pos.to_tuple());
            ui.image(texture.id, draw_size.to_tuple()).build();
        }

        let is_mouse_dragging = ui.imgui().is_mouse_dragging(ImMouseButton::Left);
        let is_mouse_down = ui.imgui().is_mouse_down(ImMouseButton::Left);
        let mut is_scaling_hitbox = document.get_workbench_hitbox_being_scaled().is_some();
        let mut is_dragging_hitbox = document.get_workbench_hitbox_being_dragged().is_some();

        let mouse_pos = ui.imgui().mouse_pos().into();
        let mouse_position_in_workbench = screen_to_workbench(ui, mouse_pos, document);

        for hitbox in frame.hitboxes_iter() {
            draw_hitbox(ui, document, hitbox, vec2(0, 0));
            draw_hitbox_controls(
                ui,
                document,
                commands,
                hitbox,
                &mut is_scaling_hitbox,
                &mut is_dragging_hitbox,
>>>>>>> efc26ac4
            );

            for hitbox in frame.hitboxes_iter() {
                draw_hitbox(ui, document, hitbox, (0, 0));
                draw_hitbox_controls(
                    ui,
                    document,
                    commands,
                    hitbox,
                    &mut is_scaling_hitbox,
                    &mut is_dragging_hitbox,
                );
            }

            if !is_scaling_hitbox
                && !is_dragging_hitbox
                && ui.is_window_hovered()
                && is_mouse_down
                && !is_mouse_dragging
            {
                commands.create_hitbox(mouse_position_in_workbench);
            }
        }
        Some(TextureCacheResult::Loading) => {
            // TODO SPINNER
        }
        _ => {
            // TODO LOG
        }
    }
}

fn draw_animation_frame<'a>(
    ui: &Ui<'a>,
    texture_cache: &TextureCache,
    document: &Document,
    animation_frame: &AnimationFrame,
) {
    let zoom = document.get_workbench_zoom_factor();
    let offset = document.get_workbench_offset();
<<<<<<< HEAD
    match texture_cache.get(&animation_frame.get_frame()) {
        Some(TextureCacheResult::Loaded(texture)) => {
            let space = ui.get_window_size();
            let frame_offset = animation_frame.get_offset();
            let draw_size = (zoom * texture.size.0, zoom * texture.size.1);
            let cursor_x = offset.0 + zoom * frame_offset.0 as f32 + (space.0 / 2.0).floor()
                - zoom * (draw_size.0 / zoom / 2.0).floor();
            let cursor_y = offset.1 + zoom * frame_offset.1 as f32 + (space.1 / 2.0).floor()
                - zoom * (draw_size.1 / zoom / 2.0).floor();
            ui.set_cursor_pos((cursor_x, cursor_y));
            ui.image(texture.id, draw_size).build();

            if let Some(frame) = document.get_sheet().get_frame(animation_frame.get_frame()) {
                for hitbox in frame.hitboxes_iter() {
                    draw_hitbox(ui, document, hitbox, frame_offset);
                }
=======
    if let Some(texture) = texture_cache.get(&animation_frame.get_frame()) {
        let space = Vector2D::<f32>::from(ui.get_window_size());
        let frame_offset = animation_frame.get_offset().to_f32();
        let draw_size = texture.size * zoom;
        let cursor_pos = offset + frame_offset * zoom + (space / 2.0).floor()
            - ((draw_size / zoom / 2.0).floor() * zoom);
        ui.set_cursor_pos(cursor_pos.to_tuple());
        ui.image(texture.id, draw_size.to_tuple()).build();

        if let Some(frame) = document.get_sheet().get_frame(animation_frame.get_frame()) {
            for hitbox in frame.hitboxes_iter() {
                draw_hitbox(ui, document, hitbox, frame_offset.to_i32());
>>>>>>> efc26ac4
            }
        }
        Some(TextureCacheResult::Loading) => {
            // TODO SPINNER
        }
        _ => {
            // TODO LOG
        }
    }
}

fn draw_animation<'a>(
    ui: &Ui<'a>,
    commands: &mut CommandBuffer,
    texture_cache: &TextureCache,
    document: &Document,
    animation: &Animation,
) {
    let now = document.get_timeline_clock();
    if let Some((frame_index, animation_frame)) = animation.get_frame_at(now) {
        draw_animation_frame(ui, texture_cache, document, animation_frame);

        let is_mouse_dragging = ui.imgui().is_mouse_dragging(ImMouseButton::Left);
        let is_mouse_down = ui.imgui().is_mouse_down(ImMouseButton::Left);
        let is_shift_down = ui.imgui().key_shift();

        match document.get_workbench_animation_frame_being_dragged() {
            None => {
                if ui.is_item_hovered() {
                    ui.imgui().set_mouse_cursor(ImGuiMouseCursor::ResizeAll);
                    if is_mouse_down && !is_mouse_dragging {
                        let mouse_pos = ui.imgui().mouse_pos().into();
                        commands.begin_animation_frame_offset_drag(frame_index, mouse_pos);
                    }
                }
            }
            Some(dragged_frame_index) => {
                ui.imgui().set_mouse_cursor(ImGuiMouseCursor::ResizeAll);
                if is_mouse_dragging {
                    let mouse_pos = ui.imgui().mouse_pos().into();
                    commands.update_animation_frame_offset_drag(mouse_pos, !is_shift_down);
                }
                if *dragged_frame_index != frame_index {
                    if let Some(animation_frame) = animation.get_frame(*dragged_frame_index) {
                        ui.with_style_var(StyleVar::Alpha(0.2), || {
                            draw_animation_frame(ui, texture_cache, document, animation_frame);
                        });
                    }
                }
            }
        };
    }
}

fn draw_grid<'a>(ui: &Ui<'a>, state: &State) {
    let draw_list = ui.get_window_draw_list();
    let thickness = 0.5; // TODO DPI?
    let spacing = 16; // TODO DPI?
    let grain = 4;

    ui.set_cursor_pos((0.0, 0.0));

    let top_left: Vector2D<f32> = ui.get_cursor_screen_pos().into();
    let offset = state
        .get_current_document()
        .map(Document::get_workbench_offset)
        .unwrap_or(Vector2D::<f32>::zero());
    let space: Vector2D<f32> = ui.get_window_size().into();

    let line_color_main = [1.0, 1.0, 1.0, 0.02]; // TODO.style
    let line_color_dim = [1.0, 1.0, 1.0, 0.004]; // TODO.style

    let origin = top_left + offset + (space / 2.0).floor();
    let grid_start = origin - ((origin - top_left) / spacing as f32).floor() * spacing as f32;
    let num_lines = space.to_i32() / spacing + vec2(1, 1);

    for n in 0..num_lines.x {
        let x = grid_start.x + n as f32 * spacing as f32;
        let color = if (x - origin.x) as i32 % (grain * spacing) == 0 {
            line_color_main
        } else {
            line_color_dim
        };

        draw_list.add_rect_filled_multicolor(
            (x as f32 - thickness, top_left.y),
            (x as f32 + thickness, top_left.y + space.y),
            color,
            color,
            color,
            color,
        );
    }

    for n in 0..num_lines.y {
        let y = grid_start.y + n as f32 * spacing as f32;
        let color = if (y - origin.y) as i32 % (grain * spacing) == 0 {
            line_color_main
        } else {
            line_color_dim
        };
        draw_list.add_rect_filled_multicolor(
            (top_left.x, y as f32 - thickness),
            (top_left.x + space.x, y as f32 + thickness),
            color,
            color,
            color,
            color,
        );
    }
}

fn draw_origin<'a>(ui: &Ui<'a>, document: &Document) {
    let offset = document.get_workbench_offset();
    let size = 10.0; // TODO DPI?
    let thickness = 1.0; // TODO DPI?

    let draw_list = ui.get_window_draw_list();

    let fill_color = [0.0 / 255.0, 200.0 / 255.0, 200.0 / 255.0]; // TODO.style
    ui.set_cursor_pos((0.0, 0.0));

    let top_left: Vector2D<f32> = ui.get_cursor_screen_pos().into();
    let space: Vector2D<f32> = ui.get_window_size().into();
    let center = top_left + offset + (space / 2.0).floor();
    draw_list.add_rect_filled_multicolor(
        (center.x - thickness, center.y - size),
        (center.x + thickness, center.y + size),
        fill_color,
        fill_color,
        fill_color,
        fill_color,
    );

    draw_list.add_rect_filled_multicolor(
        (center.x - size, center.y - thickness),
        (center.x + size, center.y + thickness),
        fill_color,
        fill_color,
        fill_color,
        fill_color,
    );
}

pub fn draw<'a>(
    ui: &Ui<'a>,
    rect: &Rect<f32>,
    state: &State,
    commands: &mut CommandBuffer,
    texture_cache: &TextureCache,
) {
    ui.with_style_vars(&[WindowRounding(0.0), WindowBorderSize(0.0)], || {
        ui.window(im_str!("Workbench"))
            .position(rect.origin.to_tuple(), ImGuiCond::Always)
            .size(rect.size.to_tuple(), ImGuiCond::Always)
            .collapsible(false)
            .resizable(false)
            .title_bar(false)
            .menu_bar(false)
            .movable(false)
            .scrollable(false)
            .scroll_bar(false)
            .no_bring_to_front_on_focus(true)
            .build(|| {
                draw_grid(ui, state);

                if let Some(document) = state.get_current_document() {
                    match document.get_workbench_item() {
                        Some(state::WorkbenchItem::Frame(path)) => {
                            if let Some(frame) = document.get_sheet().get_frame(path) {
                                draw_frame(ui, commands, texture_cache, document, frame);
                            }
                        }
                        Some(state::WorkbenchItem::Animation(name)) => {
                            if let Some(animation) = document.get_sheet().get_animation(name) {
                                draw_animation(ui, commands, texture_cache, document, animation);
                                draw_origin(ui, document);
                            }
                        }
                        None => (),
                    }

                    if ui.is_window_hovered() {
                        if ui.imgui().key_ctrl() {
                            let mouse_wheel = ui.imgui().mouse_wheel();
                            if mouse_wheel > 0.0 {
                                commands.workbench_zoom_in();
                            } else if mouse_wheel < 0.0 {
                                commands.workbench_zoom_out();
                            }
                        }
                        if ui.imgui().is_mouse_dragging(ImMouseButton::Right) {
                            commands.pan(ui.imgui().mouse_delta().into());
                        }
                        if ui.imgui().is_mouse_down(ImMouseButton::Right) {
                            ui.imgui().set_mouse_cursor(ImGuiMouseCursor::ResizeAll);
                        }
                    }
                }
            });
    });
}<|MERGE_RESOLUTION|>--- conflicted
+++ resolved
@@ -260,20 +260,14 @@
     frame: &Frame,
 ) {
     let zoom = document.get_workbench_zoom_factor();
-<<<<<<< HEAD
-    let offset = document.get_workbench_offset();
-    let window_position = ui.get_window_pos();
-    let space = ui.get_window_size();
+    let space: Vector2D<f32> = ui.get_window_size().into();
     match texture_cache.get(&frame.get_source()) {
         Some(TextureCacheResult::Loaded(texture)) => {
             {
-                let draw_size = (zoom * texture.size.0, zoom * texture.size.1);
-                let cursor_x =
-                    offset.0 + (space.0 / 2.0).floor() - zoom * (draw_size.0 / zoom / 2.0).floor();
-                let cursor_y =
-                    offset.1 + (space.1 / 2.0).floor() - zoom * (draw_size.1 / zoom / 2.0).floor();
-                ui.set_cursor_pos((cursor_x, cursor_y));
-                ui.image(texture.id, draw_size).build();
+                let draw_size = texture.size * zoom;
+                let cursor_pos = (space / 2.0).floor() - (draw_size / zoom / 2.0).floor() * zoom;
+                ui.set_cursor_pos(cursor_pos.to_tuple());
+                ui.image(texture.id, draw_size.to_tuple()).build();
             }
 
             let is_mouse_dragging = ui.imgui().is_mouse_dragging(ImMouseButton::Left);
@@ -281,42 +275,11 @@
             let mut is_scaling_hitbox = document.get_workbench_hitbox_being_scaled().is_some();
             let mut is_dragging_hitbox = document.get_workbench_hitbox_being_dragged().is_some();
 
-            let mouse_pos = ui.imgui().mouse_pos();
-            let mouse_position_in_workbench = (
-                (mouse_pos.0 - (offset.0 + window_position.0 + space.0 / 2.0)) / zoom,
-                (mouse_pos.1 - (offset.1 + window_position.1 + space.1 / 2.0)) / zoom,
-=======
-    let space: Vector2D<f32> = ui.get_window_size().into();
-    if let Some(texture) = texture_cache.get(&frame.get_source()) {
-        {
-            let draw_size = texture.size * zoom;
-            let cursor_pos = (space / 2.0).floor() - (draw_size / zoom / 2.0).floor() * zoom;
-            ui.set_cursor_pos(cursor_pos.to_tuple());
-            ui.image(texture.id, draw_size.to_tuple()).build();
-        }
-
-        let is_mouse_dragging = ui.imgui().is_mouse_dragging(ImMouseButton::Left);
-        let is_mouse_down = ui.imgui().is_mouse_down(ImMouseButton::Left);
-        let mut is_scaling_hitbox = document.get_workbench_hitbox_being_scaled().is_some();
-        let mut is_dragging_hitbox = document.get_workbench_hitbox_being_dragged().is_some();
-
-        let mouse_pos = ui.imgui().mouse_pos().into();
-        let mouse_position_in_workbench = screen_to_workbench(ui, mouse_pos, document);
-
-        for hitbox in frame.hitboxes_iter() {
-            draw_hitbox(ui, document, hitbox, vec2(0, 0));
-            draw_hitbox_controls(
-                ui,
-                document,
-                commands,
-                hitbox,
-                &mut is_scaling_hitbox,
-                &mut is_dragging_hitbox,
->>>>>>> efc26ac4
-            );
+            let mouse_pos = ui.imgui().mouse_pos().into();
+            let mouse_position_in_workbench = screen_to_workbench(ui, mouse_pos, document);
 
             for hitbox in frame.hitboxes_iter() {
-                draw_hitbox(ui, document, hitbox, (0, 0));
+                draw_hitbox(ui, document, hitbox, vec2(0, 0));
                 draw_hitbox_controls(
                     ui,
                     document,
@@ -327,6 +290,18 @@
                 );
             }
 
+            for hitbox in frame.hitboxes_iter() {
+                draw_hitbox(ui, document, hitbox, vec2(0, 0));
+                draw_hitbox_controls(
+                    ui,
+                    document,
+                    commands,
+                    hitbox,
+                    &mut is_scaling_hitbox,
+                    &mut is_dragging_hitbox,
+                );
+            }
+
             if !is_scaling_hitbox
                 && !is_dragging_hitbox
                 && ui.is_window_hovered()
@@ -353,42 +328,25 @@
 ) {
     let zoom = document.get_workbench_zoom_factor();
     let offset = document.get_workbench_offset();
-<<<<<<< HEAD
     match texture_cache.get(&animation_frame.get_frame()) {
         Some(TextureCacheResult::Loaded(texture)) => {
-            let space = ui.get_window_size();
-            let frame_offset = animation_frame.get_offset();
-            let draw_size = (zoom * texture.size.0, zoom * texture.size.1);
-            let cursor_x = offset.0 + zoom * frame_offset.0 as f32 + (space.0 / 2.0).floor()
-                - zoom * (draw_size.0 / zoom / 2.0).floor();
-            let cursor_y = offset.1 + zoom * frame_offset.1 as f32 + (space.1 / 2.0).floor()
-                - zoom * (draw_size.1 / zoom / 2.0).floor();
-            ui.set_cursor_pos((cursor_x, cursor_y));
-            ui.image(texture.id, draw_size).build();
+            let space = Vector2D::<f32>::from(ui.get_window_size());
+            let frame_offset = animation_frame.get_offset().to_f32();
+            let draw_size = texture.size * zoom;
+            let cursor_pos = offset + frame_offset * zoom + (space / 2.0).floor()
+                - ((draw_size / zoom / 2.0).floor() * zoom);
+            ui.set_cursor_pos(cursor_pos.to_tuple());
+            ui.image(texture.id, draw_size.to_tuple()).build();
 
             if let Some(frame) = document.get_sheet().get_frame(animation_frame.get_frame()) {
                 for hitbox in frame.hitboxes_iter() {
-                    draw_hitbox(ui, document, hitbox, frame_offset);
-                }
-=======
-    if let Some(texture) = texture_cache.get(&animation_frame.get_frame()) {
-        let space = Vector2D::<f32>::from(ui.get_window_size());
-        let frame_offset = animation_frame.get_offset().to_f32();
-        let draw_size = texture.size * zoom;
-        let cursor_pos = offset + frame_offset * zoom + (space / 2.0).floor()
-            - ((draw_size / zoom / 2.0).floor() * zoom);
-        ui.set_cursor_pos(cursor_pos.to_tuple());
-        ui.image(texture.id, draw_size.to_tuple()).build();
-
-        if let Some(frame) = document.get_sheet().get_frame(animation_frame.get_frame()) {
-            for hitbox in frame.hitboxes_iter() {
-                draw_hitbox(ui, document, hitbox, frame_offset.to_i32());
->>>>>>> efc26ac4
-            }
-        }
+                    draw_hitbox(ui, document, hitbox, frame_offset.to_i32());
+                }
+            }
+        },
         Some(TextureCacheResult::Loading) => {
             // TODO SPINNER
-        }
+        },
         _ => {
             // TODO LOG
         }
