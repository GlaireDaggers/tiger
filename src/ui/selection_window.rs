use euclid::*;
use imgui::StyleVar::*;
use imgui::*;
use std::time::Duration;

use crate::sheet::{Animation, AnimationFrame, Frame};
use crate::state::{Selection, State};
use crate::streamer::{TextureCache, TextureCacheResult};
use crate::ui::Rect;
use crate::utils;

fn draw_frame<'a>(ui: &Ui<'a>, texture_cache: &TextureCache, frame: &Frame) {
    if let Some(name) = frame.get_source().file_name() {
        ui.text(&ImString::new(name.to_string_lossy()));
<<<<<<< HEAD
        let space = ui.get_content_region_avail();
        match texture_cache.get(frame.get_source()) {
            Some(TextureCacheResult::Loaded(texture)) => {
                if let Some(fill) = utils::fill(space, texture.size) {
                    let cursor_pos = ui.get_cursor_pos();
                    let x = cursor_pos.0 + fill.position.0;
                    let y = cursor_pos.1 + fill.position.1;
                    ui.set_cursor_pos((x, y));
                    ui.image(texture.id, fill.size).build();
                }
            }
            Some(TextureCacheResult::Loading) => {
                let draw_list = ui.get_window_draw_list();
                let top_left = ui.get_cursor_screen_pos();
                let color = [1.0, 1.0, 1.0, 0.5]; // TODO.style
                draw_list
                    .add_circle(
                        (top_left.0 + space.0 / 2.0, top_left.1 + space.1 / 2.0),
                        20.0,
                        color,
                    )
                    .build();
            }
            _ => {
                // TODO log
=======
        if let Some(texture) = texture_cache.get(frame.get_source()) {
            let space = ui.get_content_region_avail().into();
            if let Some(fill) = utils::fill(space, texture.size) {
                let cursor_pos = Vector2D::<f32>::from(ui.get_cursor_pos());
                let draw_position = cursor_pos + fill.rect.origin.to_vector();
                ui.set_cursor_pos(draw_position.to_tuple());
                ui.image(texture.id, fill.rect.size.to_tuple()).build();
>>>>>>> efc26ac4
            }
        }
    }
}

fn draw_animation<'a>(
    ui: &Ui<'a>,
    state: &State,
    texture_cache: &TextureCache,
    animation: &Animation,
) {
    ui.text(&ImString::new(animation.get_name().to_owned()));
    if let Ok(mut bbox) = utils::get_bounding_box(animation, texture_cache) {
        bbox.center_on_origin();
        let space = ui.get_content_region_avail().into();
        if let Some(fill) = utils::fill(space, bbox.rect.size.to_f32().to_vector()) {
            let duration = animation.get_duration().unwrap(); // TODO no unwrap
            let time =
                Duration::from_millis(state.get_clock().as_millis() as u64 % u64::from(duration)); // TODO pause on first and last frame for non looping animation?
            let (_, animation_frame) = animation.get_frame_at(time).unwrap(); // TODO no unwrap
<<<<<<< HEAD
            match texture_cache.get(animation_frame.get_frame()) {
                Some(TextureCacheResult::Loaded(texture)) => {
                    let x = cursor_pos.0 + fill.position.0
                        - fill.zoom * bbox.left as f32
                        - fill.zoom * texture.size.0 as f32 / 2.0
                        + fill.zoom * animation_frame.get_offset().0 as f32;
                    let y = cursor_pos.1 + fill.position.1
                        - fill.zoom * bbox.top as f32
                        - fill.zoom * texture.size.1 as f32 / 2.0
                        + fill.zoom * animation_frame.get_offset().1 as f32;
                    ui.set_cursor_pos((x, y));
                    let draw_size = (fill.zoom * texture.size.0, fill.zoom * texture.size.1);
                    ui.image(texture.id, draw_size).build();
                }
                Some(TextureCacheResult::Loading) => {
                    // TODO SPINNER
                }
                _ => {
                    // TODO LOG
                }
=======
            if let Some(texture) = texture_cache.get(animation_frame.get_frame()) {
                let cursor_pos: Vector2D<f32> = ui.get_cursor_pos().into();
                let frame_offset = animation_frame.get_offset().to_f32();
                let draw_position = cursor_pos
                    + fill.rect.origin.to_vector()
                    + (frame_offset - bbox.rect.origin.to_f32().to_vector() - texture.size / 2.0)
                        * fill.zoom;
                let draw_size = texture.size * fill.zoom;
                ui.set_cursor_pos(draw_position.to_tuple());
                ui.image(texture.id, draw_size.to_tuple()).build();
            } else {
                // TODO
>>>>>>> efc26ac4
            }
        }
    }
}

fn draw_animation_frame<'a>(
    ui: &Ui<'a>,
    texture_cache: &TextureCache,
    animation_frame: &AnimationFrame,
) {
    let frame = animation_frame.get_frame();
    if let Some(name) = frame.file_name() {
        ui.text(&ImString::new(name.to_string_lossy()));
        ui.text(&ImString::new(format!(
            "Duration: {}ms",
            animation_frame.get_duration()
        )));
<<<<<<< HEAD
        match texture_cache.get(frame) {
            Some(TextureCacheResult::Loaded(texture)) => {
                let space = ui.get_content_region_avail();
                if let Some(fill) = utils::fill(space, texture.size) {
                    let cursor_pos = ui.get_cursor_pos();
                    let x = cursor_pos.0 + fill.position.0;
                    let y = cursor_pos.1 + fill.position.1;
                    ui.set_cursor_pos((x, y));
                    ui.image(texture.id, fill.size).build();
                }
            }
            Some(TextureCacheResult::Loading) => {
                // TODO SPINNER
            }
            _ => {
                // TODO LOG
=======
        if let Some(texture) = texture_cache.get(frame) {
            let space = ui.get_content_region_avail().into();
            if let Some(fill) = utils::fill(space, texture.size) {
                let cursor_pos: Vector2D<f32> = ui.get_cursor_pos().into();
                let draw_position = cursor_pos + fill.rect.origin.to_vector();
                ui.set_cursor_pos(draw_position.to_tuple());
                ui.image(texture.id, fill.rect.size.to_tuple()).build();
>>>>>>> efc26ac4
            }
        }
    }
}
pub fn draw<'a>(ui: &Ui<'a>, rect: &Rect<f32>, state: &State, texture_cache: &TextureCache) {
    ui.with_style_vars(&[WindowRounding(0.0), WindowBorderSize(0.0)], || {
        ui.window(im_str!("Selection"))
            .position(rect.origin.to_tuple(), ImGuiCond::Always)
            .size(rect.size.to_tuple(), ImGuiCond::Always)
            .collapsible(false)
            .resizable(false)
            .movable(false)
            .build(|| {
                if let Some(document) = state.get_current_document() {
                    match document.get_selection() {
                        Some(Selection::Frame(path)) => {
                            if let Some(frame) = document.get_sheet().get_frame(path) {
                                draw_frame(ui, texture_cache, frame);
                            }
                        }
                        Some(Selection::Animation(name)) => {
                            if let Some(animation) = document.get_sheet().get_animation(name) {
                                draw_animation(ui, state, texture_cache, animation);
                            }
                        }
                        Some(Selection::AnimationFrame(name, index)) => {
                            if let Some(animation) = document.get_sheet().get_animation(name) {
                                if let Some(animation_frame) = animation.get_frame(*index) {
                                    draw_animation_frame(ui, texture_cache, animation_frame);
                                }
                            }
                        }
                        _ => (), // TODO
                    }
                }
            });
    });
}<|MERGE_RESOLUTION|>--- conflicted
+++ resolved
@@ -12,25 +12,23 @@
 fn draw_frame<'a>(ui: &Ui<'a>, texture_cache: &TextureCache, frame: &Frame) {
     if let Some(name) = frame.get_source().file_name() {
         ui.text(&ImString::new(name.to_string_lossy()));
-<<<<<<< HEAD
-        let space = ui.get_content_region_avail();
+        let space = ui.get_content_region_avail().into();
         match texture_cache.get(frame.get_source()) {
             Some(TextureCacheResult::Loaded(texture)) => {
                 if let Some(fill) = utils::fill(space, texture.size) {
-                    let cursor_pos = ui.get_cursor_pos();
-                    let x = cursor_pos.0 + fill.position.0;
-                    let y = cursor_pos.1 + fill.position.1;
-                    ui.set_cursor_pos((x, y));
-                    ui.image(texture.id, fill.size).build();
+                    let cursor_pos = Vector2D::<f32>::from(ui.get_cursor_pos());
+                    let draw_position = cursor_pos + fill.rect.origin.to_vector();
+                    ui.set_cursor_pos(draw_position.to_tuple());
+                    ui.image(texture.id, fill.rect.size.to_tuple()).build();
                 }
             }
             Some(TextureCacheResult::Loading) => {
                 let draw_list = ui.get_window_draw_list();
-                let top_left = ui.get_cursor_screen_pos();
+                let top_left: Vector2D<f32> = ui.get_cursor_screen_pos().into();
                 let color = [1.0, 1.0, 1.0, 0.5]; // TODO.style
                 draw_list
                     .add_circle(
-                        (top_left.0 + space.0 / 2.0, top_left.1 + space.1 / 2.0),
+                        (top_left + space / 2.0).to_tuple(),
                         20.0,
                         color,
                     )
@@ -38,15 +36,6 @@
             }
             _ => {
                 // TODO log
-=======
-        if let Some(texture) = texture_cache.get(frame.get_source()) {
-            let space = ui.get_content_region_avail().into();
-            if let Some(fill) = utils::fill(space, texture.size) {
-                let cursor_pos = Vector2D::<f32>::from(ui.get_cursor_pos());
-                let draw_position = cursor_pos + fill.rect.origin.to_vector();
-                ui.set_cursor_pos(draw_position.to_tuple());
-                ui.image(texture.id, fill.rect.size.to_tuple()).build();
->>>>>>> efc26ac4
             }
         }
     }
@@ -67,20 +56,17 @@
             let time =
                 Duration::from_millis(state.get_clock().as_millis() as u64 % u64::from(duration)); // TODO pause on first and last frame for non looping animation?
             let (_, animation_frame) = animation.get_frame_at(time).unwrap(); // TODO no unwrap
-<<<<<<< HEAD
             match texture_cache.get(animation_frame.get_frame()) {
                 Some(TextureCacheResult::Loaded(texture)) => {
-                    let x = cursor_pos.0 + fill.position.0
-                        - fill.zoom * bbox.left as f32
-                        - fill.zoom * texture.size.0 as f32 / 2.0
-                        + fill.zoom * animation_frame.get_offset().0 as f32;
-                    let y = cursor_pos.1 + fill.position.1
-                        - fill.zoom * bbox.top as f32
-                        - fill.zoom * texture.size.1 as f32 / 2.0
-                        + fill.zoom * animation_frame.get_offset().1 as f32;
-                    ui.set_cursor_pos((x, y));
-                    let draw_size = (fill.zoom * texture.size.0, fill.zoom * texture.size.1);
-                    ui.image(texture.id, draw_size).build();
+                    let cursor_pos: Vector2D<f32> = ui.get_cursor_pos().into();
+                    let frame_offset = animation_frame.get_offset().to_f32();
+                    let draw_position = cursor_pos
+                        + fill.rect.origin.to_vector()
+                        + (frame_offset - bbox.rect.origin.to_f32().to_vector() - texture.size / 2.0)
+                            * fill.zoom;
+                    let draw_size = texture.size * fill.zoom;
+                    ui.set_cursor_pos(draw_position.to_tuple());
+                    ui.image(texture.id, draw_size.to_tuple()).build();
                 }
                 Some(TextureCacheResult::Loading) => {
                     // TODO SPINNER
@@ -88,20 +74,6 @@
                 _ => {
                     // TODO LOG
                 }
-=======
-            if let Some(texture) = texture_cache.get(animation_frame.get_frame()) {
-                let cursor_pos: Vector2D<f32> = ui.get_cursor_pos().into();
-                let frame_offset = animation_frame.get_offset().to_f32();
-                let draw_position = cursor_pos
-                    + fill.rect.origin.to_vector()
-                    + (frame_offset - bbox.rect.origin.to_f32().to_vector() - texture.size / 2.0)
-                        * fill.zoom;
-                let draw_size = texture.size * fill.zoom;
-                ui.set_cursor_pos(draw_position.to_tuple());
-                ui.image(texture.id, draw_size.to_tuple()).build();
-            } else {
-                // TODO
->>>>>>> efc26ac4
             }
         }
     }
@@ -119,16 +91,14 @@
             "Duration: {}ms",
             animation_frame.get_duration()
         )));
-<<<<<<< HEAD
         match texture_cache.get(frame) {
             Some(TextureCacheResult::Loaded(texture)) => {
-                let space = ui.get_content_region_avail();
+                let space = ui.get_content_region_avail().into();
                 if let Some(fill) = utils::fill(space, texture.size) {
-                    let cursor_pos = ui.get_cursor_pos();
-                    let x = cursor_pos.0 + fill.position.0;
-                    let y = cursor_pos.1 + fill.position.1;
-                    ui.set_cursor_pos((x, y));
-                    ui.image(texture.id, fill.size).build();
+                    let cursor_pos: Vector2D<f32> = ui.get_cursor_pos().into();
+                    let draw_position = cursor_pos + fill.rect.origin.to_vector();
+                    ui.set_cursor_pos(draw_position.to_tuple());
+                    ui.image(texture.id, fill.rect.size.to_tuple()).build();
                 }
             }
             Some(TextureCacheResult::Loading) => {
@@ -136,15 +106,6 @@
             }
             _ => {
                 // TODO LOG
-=======
-        if let Some(texture) = texture_cache.get(frame) {
-            let space = ui.get_content_region_avail().into();
-            if let Some(fill) = utils::fill(space, texture.size) {
-                let cursor_pos: Vector2D<f32> = ui.get_cursor_pos().into();
-                let draw_position = cursor_pos + fill.rect.origin.to_vector();
-                ui.set_cursor_pos(draw_position.to_tuple());
-                ui.image(texture.id, fill.rect.size.to_tuple()).build();
->>>>>>> efc26ac4
             }
         }
     }
